--- conflicted
+++ resolved
@@ -911,16 +911,12 @@
         Returns: number
       }
       calculate_resource_expiration: {
-<<<<<<< HEAD
-        Args: { last_renewed_at: string; resource_type: string }
-=======
         Args:
           | {
               last_renewed_at: string
               resource_type: Database["public"]["Enums"]["resource_type"]
             }
           | { last_renewed_at: string; resource_type: string }
->>>>>>> 63d4db98
         Returns: string
       }
       communities_containing_point: {
@@ -1207,13 +1203,9 @@
         Returns: string
       }
       get_resource_renewal_days: {
-<<<<<<< HEAD
-        Args: { resource_type: string }
-=======
         Args:
           | { resource_type: Database["public"]["Enums"]["resource_type"] }
           | { resource_type: string }
->>>>>>> 63d4db98
         Returns: number
       }
       gettransactionid: {
@@ -1237,13 +1229,6 @@
         Returns: boolean
       }
       is_resource_active: {
-<<<<<<< HEAD
-        Args: { last_renewed_at: string; resource_type: string }
-        Returns: boolean
-      }
-      is_resource_expired: {
-        Args: { last_renewed_at: string; resource_type: string }
-=======
         Args:
           | {
               last_renewed_at: string
@@ -1259,7 +1244,6 @@
               resource_type: Database["public"]["Enums"]["resource_type"]
             }
           | { last_renewed_at: string; resource_type: string }
->>>>>>> 63d4db98
         Returns: boolean
       }
       is_resource_owner: {
