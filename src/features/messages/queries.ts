import { ConversationListFilters } from './types';

export const conversationKeys = {
  all: ['conversations'] as const,
  lists: () => [...conversationKeys.all, 'list'] as const,
  list: (filters: ConversationListFilters) =>
    [...conversationKeys.lists(), filters] as const,
  details: () => [...conversationKeys.all, 'detail'] as const,
  detail: (conversationId: string) =>
    [...conversationKeys.details(), conversationId] as const,
} as const;

export const messageKeys = {
  all: ['messages'] as const,
  lists: () => [...messageKeys.all, 'list'] as const,
  list: (conversationId: string) =>
    [...messageKeys.all, 'messages', conversationId] as const,
  unreadCount: (conversationId: string) =>
    [...messageKeys.all, 'unread-count', conversationId] as const,
<<<<<<< HEAD
=======
  blockedUsers: () => [...messageKeys.all, 'blocked-users'] as const,
  conversation: (conversationId: string) =>
    [...messageKeys.all, 'conversation', conversationId] as const,
  conversationList: () => [...messageKeys.all, 'conversation-list'] as const,
>>>>>>> ee8b69c4
} as const;<|MERGE_RESOLUTION|>--- conflicted
+++ resolved
@@ -17,11 +17,8 @@
     [...messageKeys.all, 'messages', conversationId] as const,
   unreadCount: (conversationId: string) =>
     [...messageKeys.all, 'unread-count', conversationId] as const,
-<<<<<<< HEAD
-=======
   blockedUsers: () => [...messageKeys.all, 'blocked-users'] as const,
   conversation: (conversationId: string) =>
     [...messageKeys.all, 'conversation', conversationId] as const,
   conversationList: () => [...messageKeys.all, 'conversation-list'] as const,
->>>>>>> ee8b69c4
 } as const;