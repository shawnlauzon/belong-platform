import { RealtimeChannel, SupabaseClient } from '@supabase/supabase-js';
import { Database } from '../../../shared/types/database';
import { Message, RealtimeBroadcastMessage, SendMessageInput } from '../types';
import { toMessageRow, toDomainMessage } from '../transformers';
import { logger } from '../../../shared';
import { MessageRow } from '../types/messageRow';
import { getCurrentUserOrFail } from '@/features/auth/api';
import {
  messagesChannelForCommunity as messagesTopicForCommunity,
  messagesChannelForConversation as messagesTopicForConversation,
} from '../utils';
import { v4 as uuidv4 } from 'uuid';

export async function sendMessage(
  supabase: SupabaseClient<Database>,
  input: SendMessageInput,
): Promise<Message> {
  if (!input.conversationId && !input.communityId) {
    throw new Error('Must provide either conversationId or communityId');
  }

  logger.info('Sending message', {
    conversationId: input.conversationId,
    communityId: input.communityId,
    contentLength: input.content?.length || 0,
  });

  const user = await getCurrentUserOrFail(supabase);

  const topic = input.conversationId
    ? messagesTopicForConversation(input.conversationId)
    : messagesTopicForCommunity(input.communityId!);

<<<<<<< HEAD
  const channel =
    supabase.getChannels().find((c: RealtimeChannel) => c.topic === topic) ??
    supabase.channel(topic, {
      config: { private: true },
    });

  const messageId = uuidv4();
  console.log('messageId', messageId);
=======
  let channel = supabase
    .getChannels()
    .find((c: RealtimeChannel) => c.topic === `realtime:${topic}`);
  if (channel) {
    logger.debug('Found existing channel, sending with websockets', topic);
  } else {
    channel = supabase.channel(topic, {
      config: { private: true },
    });
    logger.debug('Created channel, sending with HTTP', topic);
  }
>>>>>>> f99b2476

  const messageEvent: RealtimeBroadcastMessage = {
    event: 'message.created',
    type: 'broadcast',
    payload: {
<<<<<<< HEAD
      senderId: user.id,
      messageId,
      content: input.content,
      sentAt: new Date(),
=======
      sender_id: user.id,
      message_id: uuidv4(),
      content: input.content,
      sent_at: new Date().toISOString(),
>>>>>>> f99b2476
    },
  };

  channel
    .send(messageEvent)
<<<<<<< HEAD
=======
    .then(() => logger.debug('Message sent via realtime', messageEvent))
>>>>>>> f99b2476
    .catch((err: Error) =>
      console.error(`Failed to send message ${input.content} to ${topic}`, err),
    );

  const { data, error } = (await supabase
    .from('messages')
<<<<<<< HEAD
    .insert({ ...toMessageRow(input), id: messageId })
=======
    .insert({ ...toMessageRow(input), id: messageEvent.payload.message_id })
>>>>>>> f99b2476
    .select('*')
    .single()) as {
    data: MessageRow;
    error: Error | null;
  };

  if (error) {
    logger.error('Database error while sending message', {
      error,
      conversationId: input.conversationId,
      communityId: input.communityId,
    });
    throw error;
  }

  if (!data) {
    logger.error('No data returned from message insert', {
      conversationId: input.conversationId,
      communityId: input.communityId,
    });
    throw new Error('Failed to send message');
  }

  const message = toDomainMessage(data);
  logger.info('Message sent', {
    conversationId: input.conversationId,
    communityId: input.communityId,
    contentLength: input.content?.length || 0,
    messageId: message.id,
  });

  return message;
}<|MERGE_RESOLUTION|>--- conflicted
+++ resolved
@@ -31,16 +31,6 @@
     ? messagesTopicForConversation(input.conversationId)
     : messagesTopicForCommunity(input.communityId!);
 
-<<<<<<< HEAD
-  const channel =
-    supabase.getChannels().find((c: RealtimeChannel) => c.topic === topic) ??
-    supabase.channel(topic, {
-      config: { private: true },
-    });
-
-  const messageId = uuidv4();
-  console.log('messageId', messageId);
-=======
   let channel = supabase
     .getChannels()
     .find((c: RealtimeChannel) => c.topic === `realtime:${topic}`);
@@ -52,43 +42,28 @@
     });
     logger.debug('Created channel, sending with HTTP', topic);
   }
->>>>>>> f99b2476
 
   const messageEvent: RealtimeBroadcastMessage = {
     event: 'message.created',
     type: 'broadcast',
     payload: {
-<<<<<<< HEAD
-      senderId: user.id,
-      messageId,
-      content: input.content,
-      sentAt: new Date(),
-=======
       sender_id: user.id,
       message_id: uuidv4(),
       content: input.content,
       sent_at: new Date().toISOString(),
->>>>>>> f99b2476
     },
   };
 
   channel
     .send(messageEvent)
-<<<<<<< HEAD
-=======
     .then(() => logger.debug('Message sent via realtime', messageEvent))
->>>>>>> f99b2476
     .catch((err: Error) =>
       console.error(`Failed to send message ${input.content} to ${topic}`, err),
     );
 
   const { data, error } = (await supabase
     .from('messages')
-<<<<<<< HEAD
-    .insert({ ...toMessageRow(input), id: messageId })
-=======
     .insert({ ...toMessageRow(input), id: messageEvent.payload.message_id })
->>>>>>> f99b2476
     .select('*')
     .single()) as {
     data: MessageRow;
