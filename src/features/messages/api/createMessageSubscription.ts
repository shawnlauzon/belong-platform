import type { QueryClient } from '@tanstack/react-query';
import type {
  SupabaseClient,
  RealtimeChannel,
  RealtimePostgresChangesPayload,
} from '@supabase/supabase-js';
import type { Database } from '@/shared/types/database';
import { conversationKeys, messageKeys } from '../queries';
import { toDomainMessage } from '../transformers';
import type { Message } from '../types';
import { logger } from '@/shared';
import { ConversationRow, MessageRow } from '../types/messageRow';

<<<<<<< HEAD
// Type for Supabase postgres_changes payload
interface PostgresChangesPayload {
  new: Record<string, unknown> & {
    id?: string;
    conversation_id?: string;
    sender_id?: string;
    content?: string;
    created_at?: string;
  };
  old?: Record<string, unknown>;
  eventType: string;
  schema: string;
  table: string;
  commit_timestamp: string;
  errors?: unknown;
}

export interface CreateMessageSubscriptionDependencies {
=======
export interface CreateMessageSubscriptionParams {
>>>>>>> 2980d83a
  supabase: SupabaseClient<Database>;
  queryClient: QueryClient;
}

export interface MessageSubscriptionResult {
  conversationChannel: RealtimeChannel;
  messageChannel: RealtimeChannel;
  cleanup: () => Promise<void>;
}

/**
 * Creates real-time message subscriptions for a user.
 * This function extracts the core subscription logic from MessageRealtimeProvider
 * to make it testable without React context.
 *
 * @param dependencies - The required dependencies for creating the subscription
 * @returns Promise that resolves to subscription result with cleanup function
 */
<<<<<<< HEAD
export async function createMessageSubscription(
  dependencies: CreateMessageSubscriptionDependencies,
): Promise<MessageSubscriptionResult> {
  const { supabase, queryClient, userId, currentUser, logger } = dependencies;
  const channels = new Map<string, RealtimeChannel>();

  logger.info('createMessageSubscription: initializing subscriptions', {
    userId,
  });

=======
export async function createMessageSubscription({
  supabase,
  queryClient,
}: CreateMessageSubscriptionParams): Promise<MessageSubscriptionResult> {
>>>>>>> 2980d83a
  // Subscribe to conversation updates (for last message, unread counts, etc.)
  const conversationChannel = supabase
    .channel('conversations')
    .on<ConversationRow>(
      'postgres_changes',
      {
        event: 'INSERT',
        schema: 'public',
        table: 'conversations',
      },
      (payload: RealtimePostgresChangesPayload<ConversationRow>) => {
        if (payload.errors) {
          logger.error('Error in INSERT conversations channel', payload.errors);
          return;
        }
        logger.debug('Received new conversation', payload.new);

<<<<<<< HEAD
        // Update conversation in list cache
        queryClient.setQueryData(
          messageKeys.conversationList(),
          (oldData: Conversation[] | undefined) => {
            if (!oldData) return oldData;
            return oldData.map((conv) =>
              conv.id === payload.new.id ? { ...conv, ...payload.new } : conv,
            );
          },
        );
=======
        const conversationType = (payload.new as ConversationRow)
          .conversation_type;
>>>>>>> 2980d83a

        // Just invalidate the list of conversations to trigger refetch
        queryClient.invalidateQueries({
<<<<<<< HEAD
          queryKey: messageKeys.unreadCount(),
=======
          queryKey: conversationKeys.list({ conversationType }),
>>>>>>> 2980d83a
        });
      },
    )
    .subscribe();

  // Subscribe to new messages across all conversations
  const messageChannel = supabase
    .channel('user-messages')
    .on(
      'postgres_changes',
      {
        event: 'INSERT',
        schema: 'public',
        table: 'messages',
      },
<<<<<<< HEAD
      async (payload: PostgresChangesPayload) => {
        const conversationId = payload.new.conversation_id as string;

        if (!conversationId || !payload.new.id || !payload.new.sender_id) {
          logger.warn(
            'createMessageSubscription: received incomplete message payload',
            {
              payload,
              userId,
            },
          );
=======
      async (payload: RealtimePostgresChangesPayload<MessageRow>) => {
        if (payload.errors) {
          logger.error('Error in INSERT messages channel', payload.errors);
          return;
        }

        if (!(payload.new as MessageRow).id) {
          logger.info('Received message without ID', {
            payload,
          });
>>>>>>> 2980d83a
          return;
        }

        const messageRow = payload.new as MessageRow;
        logger.debug('Received new message', {
          messageRow,
        });

<<<<<<< HEAD
        // Fetch sender profile for the message
        const { data: senderProfile } = await supabase
          .from('public_profiles')
          .select('id, first_name, last_name, full_name, avatar_url')
          .eq('id', payload.new.sender_id as string)
          .single();

        if (senderProfile && senderProfile.id) {
          const messageData = {
            id: payload.new.id as string,
            sender_id: payload.new.sender_id as string,
            content: payload.new.content as string,
            created_at: payload.new.created_at as string,
            updated_at: payload.new.updated_at as string,
          };

          // Convert profile to UserSummary format
          const senderSummary = {
            id: senderProfile.id,
            firstName: senderProfile.first_name || '',
            lastName: senderProfile.last_name || undefined,
            fullName: senderProfile.full_name || undefined,
            avatarUrl: senderProfile.avatar_url || undefined,
          };

          const newMessage = transformMessage(
            messageData,
            userId,
            currentUser,
            payload.new.sender_id === userId ? senderSummary : senderSummary,
          );
          newMessage.conversationId = conversationId;

          // Update messages cache for this conversation
          queryClient.setQueryData(
            messageKeys.list(conversationId),
            (oldData: Message[] | undefined) => {
              if (!oldData) return [newMessage];
              // Check if message already exists to avoid duplicates
              if (oldData.some((msg) => msg.id === newMessage.id)) {
                return oldData;
              }
              return [...oldData, newMessage];
            },
          );

          // Update conversation list to reorder and show latest message
          queryClient.setQueryData(
            messageKeys.conversationList(),
            (oldData: Conversation[] | undefined) => {
              if (!oldData) return oldData;

              const existingConversation = oldData.find(
                (c) => c.id === conversationId,
              );
              if (existingConversation) {
                // Move conversation to top with updated last message
                const updated = oldData.filter((c) => c.id !== conversationId);
                return [
                  {
                    ...existingConversation,
                    lastMessageAt: new Date(payload.new.created_at as string),
                    lastMessagePreview: (
                      payload.new.content as string
                    ).substring(0, 100),
                    lastMessageSenderId: payload.new.sender_id as string,
                  },
                  ...updated,
                ];
              }

              // If conversation not found, invalidate to refetch
              queryClient.invalidateQueries({
                queryKey: messageKeys.conversationList(),
              });
              return oldData;
            },
          );

          // Invalidate counts to trigger refetch
          queryClient.invalidateQueries({
            queryKey: messageKeys.unreadCount(),
          });
        }
=======
        const newMessage = toDomainMessage(messageRow);

        const currentMessages =
          queryClient.getQueryData<Message[]>(
            messageKeys.list(messageRow.conversation_id),
          ) || [];

        // Add new message to conversation list
        queryClient.setQueryData(messageKeys.list(messageRow.conversation_id), [
          ...currentMessages,
          newMessage,
        ]);

        // Increment unread count for conversation
        queryClient.setQueryData(
          messageKeys.unreadCount(messageRow.conversation_id),
          (queryClient.getQueryData<number>(
            messageKeys.unreadCount(messageRow.conversation_id),
          ) || 0) + 1,
        );
>>>>>>> 2980d83a
      },
    )
    .on(
      'postgres_changes',
      {
        event: 'UPDATE',
        schema: 'public',
        table: 'messages',
      },
<<<<<<< HEAD
      async (payload: PostgresChangesPayload) => {
        const conversationId = payload.new.conversation_id as string;

        if (!conversationId || !payload.new.id || !payload.new.sender_id) {
          logger.warn(
            'createMessageSubscription: received incomplete message update payload',
            {
              payload,
              userId,
            },
          );
=======
      (payload: RealtimePostgresChangesPayload<MessageRow>) => {
        if (payload.errors) {
          logger.error('Error in UPDATE messages channel', payload.errors);
>>>>>>> 2980d83a
          return;
        }
        const messageRow = payload.new as MessageRow;
        logger.debug('Received updated message', {
          messageRow,
        });

        const newMessage = toDomainMessage(messageRow);

<<<<<<< HEAD
        if (senderProfile && senderProfile.id) {
          const messageData = {
            id: payload.new.id as string,
            sender_id: payload.new.sender_id as string,
            content: payload.new.content as string,
            created_at: payload.new.created_at as string,
            updated_at: payload.new.updated_at as string,
          };

          // Convert profile to UserSummary format
          const senderSummary = {
            id: senderProfile.id,
            firstName: senderProfile.first_name || '',
            lastName: senderProfile.last_name || undefined,
            fullName: senderProfile.full_name || undefined,
            avatarUrl: senderProfile.avatar_url || undefined,
          };

          const updatedMessage = transformMessage(
            messageData,
            userId,
            currentUser,
            payload.new.sender_id === userId ? senderSummary : senderSummary,
          );
          updatedMessage.conversationId = conversationId;

          // Update message in cache
          queryClient.setQueryData(
            messageKeys.list(conversationId),
            (oldData: Message[] | undefined) => {
              if (!oldData) return oldData;
              return oldData.map((msg) =>
                msg.id === updatedMessage.id ? updatedMessage : msg,
              );
            },
          );
        }
=======
        const currentMessages =
          queryClient.getQueryData<Message[]>(
            messageKeys.list(messageRow.conversation_id),
          ) || [];

        const updatedMessages = currentMessages.map((message) => {
          if (message.id === messageRow.id) {
            return newMessage;
          }
          return message;
        });

        // Add new message to conversation list
        queryClient.setQueryData(messageKeys.list(messageRow.conversation_id), [
          ...updatedMessages,
        ]);
>>>>>>> 2980d83a
      },
    )
    .subscribe();

<<<<<<< HEAD
  channels.set('messages', messageChannel);

  logger.info('createMessageSubscription: subscriptions established', {
    userId,
    channelCount: channels.size,
  });

=======
>>>>>>> 2980d83a
  const cleanup = async () => {
    // Cleanup all channels
    supabase.removeChannel(messageChannel);
    supabase.removeChannel(conversationChannel);
  };

  return {
    messageChannel,
    conversationChannel,
    cleanup,
  };
}<|MERGE_RESOLUTION|>--- conflicted
+++ resolved
@@ -11,28 +11,7 @@
 import { logger } from '@/shared';
 import { ConversationRow, MessageRow } from '../types/messageRow';
 
-<<<<<<< HEAD
-// Type for Supabase postgres_changes payload
-interface PostgresChangesPayload {
-  new: Record<string, unknown> & {
-    id?: string;
-    conversation_id?: string;
-    sender_id?: string;
-    content?: string;
-    created_at?: string;
-  };
-  old?: Record<string, unknown>;
-  eventType: string;
-  schema: string;
-  table: string;
-  commit_timestamp: string;
-  errors?: unknown;
-}
-
-export interface CreateMessageSubscriptionDependencies {
-=======
 export interface CreateMessageSubscriptionParams {
->>>>>>> 2980d83a
   supabase: SupabaseClient<Database>;
   queryClient: QueryClient;
 }
@@ -51,23 +30,10 @@
  * @param dependencies - The required dependencies for creating the subscription
  * @returns Promise that resolves to subscription result with cleanup function
  */
-<<<<<<< HEAD
-export async function createMessageSubscription(
-  dependencies: CreateMessageSubscriptionDependencies,
-): Promise<MessageSubscriptionResult> {
-  const { supabase, queryClient, userId, currentUser, logger } = dependencies;
-  const channels = new Map<string, RealtimeChannel>();
-
-  logger.info('createMessageSubscription: initializing subscriptions', {
-    userId,
-  });
-
-=======
 export async function createMessageSubscription({
   supabase,
   queryClient,
 }: CreateMessageSubscriptionParams): Promise<MessageSubscriptionResult> {
->>>>>>> 2980d83a
   // Subscribe to conversation updates (for last message, unread counts, etc.)
   const conversationChannel = supabase
     .channel('conversations')
@@ -85,29 +51,12 @@
         }
         logger.debug('Received new conversation', payload.new);
 
-<<<<<<< HEAD
-        // Update conversation in list cache
-        queryClient.setQueryData(
-          messageKeys.conversationList(),
-          (oldData: Conversation[] | undefined) => {
-            if (!oldData) return oldData;
-            return oldData.map((conv) =>
-              conv.id === payload.new.id ? { ...conv, ...payload.new } : conv,
-            );
-          },
-        );
-=======
         const conversationType = (payload.new as ConversationRow)
           .conversation_type;
->>>>>>> 2980d83a
 
         // Just invalidate the list of conversations to trigger refetch
         queryClient.invalidateQueries({
-<<<<<<< HEAD
-          queryKey: messageKeys.unreadCount(),
-=======
           queryKey: conversationKeys.list({ conversationType }),
->>>>>>> 2980d83a
         });
       },
     )
@@ -123,19 +72,6 @@
         schema: 'public',
         table: 'messages',
       },
-<<<<<<< HEAD
-      async (payload: PostgresChangesPayload) => {
-        const conversationId = payload.new.conversation_id as string;
-
-        if (!conversationId || !payload.new.id || !payload.new.sender_id) {
-          logger.warn(
-            'createMessageSubscription: received incomplete message payload',
-            {
-              payload,
-              userId,
-            },
-          );
-=======
       async (payload: RealtimePostgresChangesPayload<MessageRow>) => {
         if (payload.errors) {
           logger.error('Error in INSERT messages channel', payload.errors);
@@ -146,7 +82,6 @@
           logger.info('Received message without ID', {
             payload,
           });
->>>>>>> 2980d83a
           return;
         }
 
@@ -155,92 +90,6 @@
           messageRow,
         });
 
-<<<<<<< HEAD
-        // Fetch sender profile for the message
-        const { data: senderProfile } = await supabase
-          .from('public_profiles')
-          .select('id, first_name, last_name, full_name, avatar_url')
-          .eq('id', payload.new.sender_id as string)
-          .single();
-
-        if (senderProfile && senderProfile.id) {
-          const messageData = {
-            id: payload.new.id as string,
-            sender_id: payload.new.sender_id as string,
-            content: payload.new.content as string,
-            created_at: payload.new.created_at as string,
-            updated_at: payload.new.updated_at as string,
-          };
-
-          // Convert profile to UserSummary format
-          const senderSummary = {
-            id: senderProfile.id,
-            firstName: senderProfile.first_name || '',
-            lastName: senderProfile.last_name || undefined,
-            fullName: senderProfile.full_name || undefined,
-            avatarUrl: senderProfile.avatar_url || undefined,
-          };
-
-          const newMessage = transformMessage(
-            messageData,
-            userId,
-            currentUser,
-            payload.new.sender_id === userId ? senderSummary : senderSummary,
-          );
-          newMessage.conversationId = conversationId;
-
-          // Update messages cache for this conversation
-          queryClient.setQueryData(
-            messageKeys.list(conversationId),
-            (oldData: Message[] | undefined) => {
-              if (!oldData) return [newMessage];
-              // Check if message already exists to avoid duplicates
-              if (oldData.some((msg) => msg.id === newMessage.id)) {
-                return oldData;
-              }
-              return [...oldData, newMessage];
-            },
-          );
-
-          // Update conversation list to reorder and show latest message
-          queryClient.setQueryData(
-            messageKeys.conversationList(),
-            (oldData: Conversation[] | undefined) => {
-              if (!oldData) return oldData;
-
-              const existingConversation = oldData.find(
-                (c) => c.id === conversationId,
-              );
-              if (existingConversation) {
-                // Move conversation to top with updated last message
-                const updated = oldData.filter((c) => c.id !== conversationId);
-                return [
-                  {
-                    ...existingConversation,
-                    lastMessageAt: new Date(payload.new.created_at as string),
-                    lastMessagePreview: (
-                      payload.new.content as string
-                    ).substring(0, 100),
-                    lastMessageSenderId: payload.new.sender_id as string,
-                  },
-                  ...updated,
-                ];
-              }
-
-              // If conversation not found, invalidate to refetch
-              queryClient.invalidateQueries({
-                queryKey: messageKeys.conversationList(),
-              });
-              return oldData;
-            },
-          );
-
-          // Invalidate counts to trigger refetch
-          queryClient.invalidateQueries({
-            queryKey: messageKeys.unreadCount(),
-          });
-        }
-=======
         const newMessage = toDomainMessage(messageRow);
 
         const currentMessages =
@@ -261,7 +110,6 @@
             messageKeys.unreadCount(messageRow.conversation_id),
           ) || 0) + 1,
         );
->>>>>>> 2980d83a
       },
     )
     .on(
@@ -271,23 +119,9 @@
         schema: 'public',
         table: 'messages',
       },
-<<<<<<< HEAD
-      async (payload: PostgresChangesPayload) => {
-        const conversationId = payload.new.conversation_id as string;
-
-        if (!conversationId || !payload.new.id || !payload.new.sender_id) {
-          logger.warn(
-            'createMessageSubscription: received incomplete message update payload',
-            {
-              payload,
-              userId,
-            },
-          );
-=======
       (payload: RealtimePostgresChangesPayload<MessageRow>) => {
         if (payload.errors) {
           logger.error('Error in UPDATE messages channel', payload.errors);
->>>>>>> 2980d83a
           return;
         }
         const messageRow = payload.new as MessageRow;
@@ -297,45 +131,6 @@
 
         const newMessage = toDomainMessage(messageRow);
 
-<<<<<<< HEAD
-        if (senderProfile && senderProfile.id) {
-          const messageData = {
-            id: payload.new.id as string,
-            sender_id: payload.new.sender_id as string,
-            content: payload.new.content as string,
-            created_at: payload.new.created_at as string,
-            updated_at: payload.new.updated_at as string,
-          };
-
-          // Convert profile to UserSummary format
-          const senderSummary = {
-            id: senderProfile.id,
-            firstName: senderProfile.first_name || '',
-            lastName: senderProfile.last_name || undefined,
-            fullName: senderProfile.full_name || undefined,
-            avatarUrl: senderProfile.avatar_url || undefined,
-          };
-
-          const updatedMessage = transformMessage(
-            messageData,
-            userId,
-            currentUser,
-            payload.new.sender_id === userId ? senderSummary : senderSummary,
-          );
-          updatedMessage.conversationId = conversationId;
-
-          // Update message in cache
-          queryClient.setQueryData(
-            messageKeys.list(conversationId),
-            (oldData: Message[] | undefined) => {
-              if (!oldData) return oldData;
-              return oldData.map((msg) =>
-                msg.id === updatedMessage.id ? updatedMessage : msg,
-              );
-            },
-          );
-        }
-=======
         const currentMessages =
           queryClient.getQueryData<Message[]>(
             messageKeys.list(messageRow.conversation_id),
@@ -352,21 +147,10 @@
         queryClient.setQueryData(messageKeys.list(messageRow.conversation_id), [
           ...updatedMessages,
         ]);
->>>>>>> 2980d83a
       },
     )
     .subscribe();
 
-<<<<<<< HEAD
-  channels.set('messages', messageChannel);
-
-  logger.info('createMessageSubscription: subscriptions established', {
-    userId,
-    channelCount: channels.size,
-  });
-
-=======
->>>>>>> 2980d83a
   const cleanup = async () => {
     // Cleanup all channels
     supabase.removeChannel(messageChannel);
