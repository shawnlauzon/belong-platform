<<<<<<< HEAD
import { Community } from "../../communities";
import { User } from "../../users";
=======
import { Community } from '../../communities';
import { User } from '../../users';
>>>>>>> 817cdce5

export interface Resource extends Omit<ResourceData, "communityId"> {
  id: string;
  owner: User;
  community?: Community;
  deletedAt?: Date;
  deletedBy?: string;
  createdAt: Date;
  updatedAt: Date;
}

// Enum needed for database operations
export enum ResourceCategory {
<<<<<<< HEAD
  TOOLS = "tools",
  SKILLS = "skills",
  FOOD = "food",
  SUPPLIES = "supplies",
  OTHER = "other",
}

export enum MeetupFlexibility {
  HOME_ONLY = "home_only",
  PUBLIC_MEETUP_OK = "public_meetup_ok",
  DELIVERY_POSSIBLE = "delivery_possible",
=======
  TOOLS = 'tools',
  SKILLS = 'skills',
  FOOD = 'food',
  SUPPLIES = 'supplies',
  OTHER = 'other',
>>>>>>> 817cdce5
}

export interface ResourceData {
  type: "offer" | "request";
  category: ResourceCategory;
  title: string;
  description: string;
  communityId: string;
  imageUrls?: string[];
  location?: { lat: number; lng: number };
  availability?: string;
}

// Info version for list operations - includes all domain properties but only IDs for references
export interface ResourceInfo extends Omit<Resource, "owner" | "community"> {
  ownerId: string; // Replaces owner: User
  communityId: string; // Replaces community?: Community
}

export interface ResourceFilter {
  category?: "tools" | "skills" | "food" | "supplies" | "other" | "all";
  type?: "offer" | "request" | "all";
  communityId?: string;
  ownerId?: string;
  includeDeleted?: boolean;
  maxDriveMinutes?: number;
  searchTerm?: string;
  minTrustScore?: number;
}

// Note: ResourceFilters interface was a duplicate with different field names
// Consider consolidating with ResourceFilter if needed<|MERGE_RESOLUTION|>--- conflicted
+++ resolved
@@ -1,10 +1,5 @@
-<<<<<<< HEAD
 import { Community } from "../../communities";
 import { User } from "../../users";
-=======
-import { Community } from '../../communities';
-import { User } from '../../users';
->>>>>>> 817cdce5
 
 export interface Resource extends Omit<ResourceData, "communityId"> {
   id: string;
@@ -18,25 +13,11 @@
 
 // Enum needed for database operations
 export enum ResourceCategory {
-<<<<<<< HEAD
   TOOLS = "tools",
   SKILLS = "skills",
   FOOD = "food",
   SUPPLIES = "supplies",
   OTHER = "other",
-}
-
-export enum MeetupFlexibility {
-  HOME_ONLY = "home_only",
-  PUBLIC_MEETUP_OK = "public_meetup_ok",
-  DELIVERY_POSSIBLE = "delivery_possible",
-=======
-  TOOLS = 'tools',
-  SKILLS = 'skills',
-  FOOD = 'food',
-  SUPPLIES = 'supplies',
-  OTHER = 'other',
->>>>>>> 817cdce5
 }
 
 export interface ResourceData {
