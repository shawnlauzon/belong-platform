import { faker } from '@faker-js/faker';
import {
  Resource,
  ResourceInput,
  ResourceCategory,
  ResourceTimeslot,
  ResourceTimeslotInput,
  ResourceClaim,
  ResourceClaimInput,
} from '../types';
import { ResourceRow, ResourceRowWithRelations } from '../types/resourceRow';
import {
  ResourceTimeslotRow,
  ResourceTimeslotUpdateDbData,
  ResourceClaimRow,
} from '../types/resourceRow';
import { User } from '../../users';
import { createFakeProfileRow, createFakeUser } from '../../users/__fakes__';
import { createFakeCommunityRow } from '../../communities/__fakes__';

/**
 * Creates a fake domain Resource object with an owner
 */
export function createFakeResource(
  overrides: Partial<Resource> = {},
): Resource {
  const now = new Date();

  const owner = createFakeUser();

  return {
    id: faker.string.uuid(),
    type: faker.helpers.arrayElement(['offer', 'request'] as const),
    category: faker.helpers.maybe(
      () =>
        faker.helpers.arrayElement([
          'tools',
          'skills',
          'food',
          'supplies',
          'other',
        ] as const),
      { probability: 0.8 },
    ) as ResourceCategory | undefined,
    title: faker.commerce.productName(),
    description: faker.lorem.paragraph(),
    imageUrls: [],
    locationName: faker.location.city(),
    coordinates: {
      lat: faker.location.latitude(),
      lng: faker.location.longitude(),
    },
    createdAt: now,
    updatedAt: now,
    ownerId: owner.id,
    owner,
<<<<<<< HEAD
    communityId: faker.string.uuid(),
=======
    communities: [
      {
        id: faker.string.uuid(),
        name: faker.company.name(),
        type: 'place',
        memberCount: faker.number.int({ min: 10, max: 1000 }),
      },
    ],
>>>>>>> 08f90645
    status: faker.helpers.arrayElement([
      'open',
      'completed',
      'cancelled',
    ] as const),
    maxClaims: faker.helpers.maybe(() => faker.number.int({ min: 1, max: 10 })),
    requiresApproval: faker.datatype.boolean(),
    expiresAt: faker.helpers.maybe(() => faker.date.future()),
    ...overrides,
  };
}

/**
 * Creates a fake domain Resource with a custom owner
 */
export function createFakeResourceWithOwner(
  owner: User,
  overrides: Partial<Resource> = {},
): Resource {
  const resource = createFakeResource({ ...overrides, ownerId: owner.id });
  return {
    ...resource,
    owner,
  };
}

export function createFakeResourceRowWithoutRelations(
  overrides?: Partial<ResourceRow>,
): ResourceRow {
  return {
    id: faker.string.uuid(),
    title: faker.commerce.productName(),
    description: faker.lorem.paragraph(),
    type: faker.helpers.arrayElement(['offer', 'request'] as const),
    category:
      faker.helpers.maybe(
        () =>
          faker.helpers.arrayElement([
            'tools',
            'skills',
            'food',
            'supplies',
            'other',
          ] as const),
        {
          probability: 0.8,
        },
      ) ?? null,
    owner_id: faker.string.uuid(),
    image_urls: [],
    location_name: faker.location.city(),
    coordinates: `POINT(${faker.location.longitude()} ${faker.location.latitude()})`,
    created_at: faker.date.past().toISOString(),
    updated_at: faker.date.recent().toISOString(),
    status: faker.helpers.arrayElement([
      'open',
      'completed',
      'cancelled',
    ] as const),
    max_claims:
      faker.helpers.maybe(() => faker.number.int({ min: 1, max: 10 })) ?? null,
    requires_approval: faker.datatype.boolean(),
    expires_at:
      faker.helpers.maybe(() => faker.date.future().toISOString()) ?? null,
    ...overrides,
  };
}

export function createFakeResourceInput(
  overrides?: Partial<ResourceInput>,
): ResourceInput {
  return {
    title: faker.commerce.productName(),
    description: faker.lorem.paragraph(),
    type: faker.helpers.arrayElement(['offer', 'request'] as const),
    category: faker.helpers.arrayElement([
      'tools',
      'skills',
      'food',
      'supplies',
      'other',
    ] as const),
<<<<<<< HEAD
    communityId: faker.string.uuid(),
=======
    communityIds: [faker.string.uuid()],
>>>>>>> 08f90645
    imageUrls: [],
    locationName: faker.location.city(),
    coordinates: {
      lat: faker.location.latitude(),
      lng: faker.location.longitude(),
    },
    status: faker.helpers.arrayElement([
      'open',
      'completed',
      'cancelled',
    ] as const),
    maxClaims: faker.helpers.maybe(() => faker.number.int({ min: 1, max: 10 })),
    requiresApproval: faker.datatype.boolean(),
    expiresAt: faker.helpers.maybe(() => faker.date.future()),
    ...overrides,
  };
}

export function createFakeResourceRow(
  overrides: Partial<ResourceRowWithRelations> = {},
): ResourceRowWithRelations {
  const now = new Date().toISOString();

  return {
    id: faker.string.uuid(),
    owner: createFakeProfileRow(),
    resource_communities: [
      {
        community: createFakeCommunityRow(),
      },
    ],
    title: faker.commerce.productName(),
    description: faker.lorem.paragraph(),
    category:
      faker.helpers.maybe(
        () =>
          faker.helpers.arrayElement([
            'tools',
            'skills',
            'food',
            'supplies',
            'other',
          ] as const),
        {
          probability: 0.8,
        },
      ) ?? null,
    type: faker.helpers.arrayElement(['offer', 'request']),
    image_urls: Array.from(
      { length: faker.number.int({ min: 1, max: 5 }) },
      () => faker.image.urlLoremFlickr({ category: 'object' }),
    ),
    location_name: faker.location.city(),
    coordinates: `POINT(${faker.location.longitude()} ${faker.location.latitude()})`,
    owner_id: faker.string.uuid(),
    created_at: now,
    updated_at: now,
    status: faker.helpers.arrayElement([
      'open',
      'completed',
      'cancelled',
    ] as const),
    max_claims:
      faker.helpers.maybe(() => faker.number.int({ min: 1, max: 10 })) ?? null,
    requires_approval: faker.datatype.boolean(),
    expires_at:
      faker.helpers.maybe(() => faker.date.future().toISOString()) ?? null,
    ...overrides,
  };
}

/**
 * Creates a fake ResourceTimeslot object
 */
export function createFakeResourceTimeslot(
  overrides: Partial<ResourceTimeslot> = {},
): ResourceTimeslot {
  const now = new Date();
  const startTime = faker.date.future();
  const endTime = new Date(
    startTime.getTime() + faker.number.int({ min: 30, max: 180 }) * 60 * 1000,
  );

  return {
    id: faker.string.uuid(),
    resourceId: faker.string.uuid(),
    startTime,
    endTime,
    maxClaims: faker.number.int({ min: 1, max: 10 }),
    createdAt: now,
    updatedAt: now,
    claims: [],
    status: faker.helpers.arrayElement([
      'available',
      'maybeAvailable',
      'unavailable',
    ] as const),
    ...overrides,
  };
}

/**
 * Creates a fake ResourceTimeslotInput object
 */
export function createFakeResourceTimeslotInput(
  overrides: Partial<ResourceTimeslotInput> = {},
): ResourceTimeslotInput {
  const startTime = faker.date.future();
  const endTime = new Date(
    startTime.getTime() + faker.number.int({ min: 30, max: 180 }) * 60 * 1000,
  );

  return {
    resourceId: faker.string.uuid(),
    startTime,
    endTime,
    maxClaims: faker.number.int({ min: 1, max: 10 }),
    ...overrides,
  };
}

/**
 * Creates a fake ResourceTimeslotUpdate object
 */
export function createFakeResourceTimeslotUpdate(
  overrides: Partial<ResourceTimeslotUpdateDbData> = {},
): ResourceTimeslotUpdateDbData {
  const startTime = faker.date.future();
  const endTime = new Date(
    startTime.getTime() + faker.number.int({ min: 30, max: 180 }) * 60 * 1000,
  );

  return {
    start_time: startTime.toISOString(),
    end_time: endTime.toISOString(),
    max_claims: faker.number.int({ min: 1, max: 10 }),
    ...overrides,
  };
}

/**
 * Creates a fake ResourceTimeslotRow object
 */
export function createFakeResourceTimeslotRow(
  overrides: Partial<ResourceTimeslotRow> = {},
): ResourceTimeslotRow {
  const now = new Date().toISOString();
  const startTime = faker.date.future();
  const endTime = new Date(
    startTime.getTime() + faker.number.int({ min: 30, max: 180 }) * 60 * 1000,
  );

  return {
    id: faker.string.uuid(),
    resource_id: faker.string.uuid(),
    start_time: startTime.toISOString(),
    end_time: endTime.toISOString(),
    max_claims: faker.number.int({ min: 1, max: 10 }),
    created_at: now,
    updated_at: now,
    ...overrides,
  };
}

/**
 * Creates a fake ResourceClaim object
 */
export function createFakeResourceClaim(
  overrides: Partial<ResourceClaim> = {},
): ResourceClaim {
  const now = new Date();

  return {
    id: faker.string.uuid(),
    resourceId: faker.string.uuid(),
    userId: faker.string.uuid(),
    timeslotId: faker.string.uuid(),
    status: faker.helpers.arrayElement([
      'pending',
      'approved',
      'rejected',
      'completed',
      'cancelled',
    ] as const),
    notes: faker.helpers.maybe(() => faker.lorem.sentence()),
    createdAt: now,
    updatedAt: now,
    ...overrides,
  };
}

/**
 * Creates a fake ResourceClaimInput object
 */
export function createFakeResourceClaimInput(
  overrides: Partial<ResourceClaimInput> = {},
): ResourceClaimInput {
  return {
    resourceId: faker.string.uuid(),
    timeslotId: faker.string.uuid(),
    status: 'pending',
    notes: faker.helpers.maybe(() => faker.lorem.sentence()),
    ...overrides,
  };
}

/**
 * Creates a fake ResourceClaimRow object
 */
export function createFakeResourceClaimRow(
  overrides: Partial<ResourceClaimRow> = {},
): ResourceClaimRow {
  const now = new Date().toISOString();

  return {
    id: faker.string.uuid(),
    resource_id: faker.string.uuid(),
    user_id: faker.string.uuid(),
    timeslot_id: faker.string.uuid(),
    status: faker.helpers.arrayElement([
      'pending',
      'approved',
      'rejected',
      'completed',
      'cancelled',
    ] as const),
    notes: faker.helpers.maybe(() => faker.lorem.sentence()) ?? null,
    created_at: now,
    updated_at: now,
    ...overrides,
  };
}<|MERGE_RESOLUTION|>--- conflicted
+++ resolved
@@ -54,9 +54,6 @@
     updatedAt: now,
     ownerId: owner.id,
     owner,
-<<<<<<< HEAD
-    communityId: faker.string.uuid(),
-=======
     communities: [
       {
         id: faker.string.uuid(),
@@ -65,7 +62,6 @@
         memberCount: faker.number.int({ min: 10, max: 1000 }),
       },
     ],
->>>>>>> 08f90645
     status: faker.helpers.arrayElement([
       'open',
       'completed',
@@ -148,11 +144,7 @@
       'supplies',
       'other',
     ] as const),
-<<<<<<< HEAD
-    communityId: faker.string.uuid(),
-=======
     communityIds: [faker.string.uuid()],
->>>>>>> 08f90645
     imageUrls: [],
     locationName: faker.location.city(),
     coordinates: {
