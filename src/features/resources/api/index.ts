--- conflicted
+++ resolved
@@ -1,9 +1,6 @@
 export * from './fetchResources';
 export * from './fetchResourceById';
-<<<<<<< HEAD
-=======
 export * from './fetchResourceCommunities';
->>>>>>> 08f90645
 export * from './createResource';
 export * from './updateResource';
 export * from './deleteResource';
