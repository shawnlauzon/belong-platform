import { useState, useEffect } from 'react';
import { useSupabase, logger } from '@/shared';
import type { Notification } from '../types/notification';
<<<<<<< HEAD
import { fetchNotifications } from '../api/fetchNotifications';
=======
import {
  fetchNotifications,
  type FetchNotificationsFilter,
} from '../api/fetchNotifications';
import { notificationTransformer } from '../transformers';
import { notificationKeys } from '../queries';
import { subscribeToNotifications } from '../api/subscribeToNotifications';
>>>>>>> f543d3f9
import type { RealtimeChannel } from '@supabase/supabase-js';
import { useCurrentUser } from '@/features/auth';

interface UseNotificationsResult {
  data: Notification[];
  isLoading: boolean;
}

export function useNotifications(): UseNotificationsResult {
  const client = useSupabase();
  const [notifications, setNotifications] = useState<Notification[]>([]);
  const { data: currentUser, isLoading: isCurrentUserLoading } =
    useCurrentUser();

  useEffect(() => {
    if (!client || !currentUser) {
      logger.debug('useNotifications: waiting for supabase client');
      return;
    }

    let channel: RealtimeChannel;
    let userId: string;

    const setupRealtimeNotifications = async () => {
      try {
        userId = currentUser.id;

        logger.info(
          'useNotifications: initializing notification subscription',
          {
            userId,
          },
        );

        // Load initial notifications
        logger.debug('useNotifications: loading initial notifications', {
          userId,
        });

        const initialData = await fetchNotifications(client, userId, {
          limit: 1000,
        });

        logger.info('useNotifications: initial notifications loaded', {
          userId,
          notificationCount: initialData.notifications.length,
          hasMore: initialData.hasMore,
        });

        setNotifications(initialData.notifications);

<<<<<<< HEAD
        logger.debug('useNotifications: setting up realtime subscription', {
          userId,
          channelName: `user:${userId}:notifications`,
        });

        // Set up realtime subscription for future notifications
        channel = client
          .channel(`user:${userId}:notifications`)
          .on(
            'postgres_changes',
            {
              event: 'INSERT',
              schema: 'public',
              table: 'notifications',
              filter: `user_id=eq.${userId}`,
            },
            async (payload) => {
              logger.info(
                'useNotifications: received new notification via realtime',
=======
        // Set up realtime subscription
        channel = subscribeToNotifications(supabase, userId, {
          onNotification: async (payload) => {
            // Check if notification matches current filter
            logger.debug('useNotifications: checking notification filter', {
              notificationId: payload.new?.id,
              userId,
              payloadNew: payload.new,
              currentFilter: filterRef.current,
            });

            const matchesFilter = checkNotificationMatchesFilter(
              payload.new,
              filterRef.current,
            );

            logger.debug('useNotifications: filter check result', {
              notificationId: payload.new?.id,
              userId,
              matchesFilter,
              filterType: filterRef.current.type,
              notificationType: payload.new?.type,
              filterIsRead: filterRef.current.isRead,
              notificationIsRead: payload.new?.is_read,
            });

            if (!matchesFilter) {
              logger.debug(
                'useNotifications: notification does not match filter, skipping',
>>>>>>> f543d3f9
                {
                  notificationId: payload.new?.id,
                  filter: filterRef.current,
                },
              );
              return;
            }

<<<<<<< HEAD
              // Fetch full notification with joins
              const { data, error: fetchError } = await client
                .from('notifications')
                .select('id, type, user_id, created_at, updated_at')
                .eq('id', payload.new.id)
                .single();

              if (fetchError) {
                logger.error(
                  'useNotifications: error fetching new notification',
                  {
                    error: fetchError,
                    notificationId: payload.new.id,
                    userId,
                  },
                );
                return;
              }

              if (data) {
                // const newNotification = transformNotification(data);
                const newNotification = {
                  id: '2',
                  userId,
                  type: 'new_event',
                  metadata: {},
                  isRead: false,
                  createdAt: new Date(),
                  updatedAt: new Date(),
                } as Notification;

=======
            try {
              logger.debug(
                'useNotifications: fetching full notification details',
                {
                  notificationId: payload.new.id,
                  userId,
                },
              );

              // Fetch full notification with joins
              const { data, error: fetchError } = await supabase
                .from('notification_details')
                .select('*')
                .eq('id', payload.new.id)
                .single();

              logger.debug('useNotifications: notification fetch completed', {
                notificationId: payload.new.id,
                userId,
                hasData: !!data,
                hasError: !!fetchError,
                fetchError,
                dataKeys: data ? Object.keys(data) : null,
              });

              if (data) {
                const newNotification = notificationTransformer(data);

>>>>>>> f543d3f9
                logger.debug(
                  'useNotifications: adding new notification to state',
                  {
                    notificationId: newNotification.id,
                    type: newNotification.type,
                    userId,
                  },
                );

                // Add new notification to the beginning of the list (most recent first)
                setNotifications((prev) => [newNotification, ...prev]);
<<<<<<< HEAD
=======

                // Invalidate React Query cache for counts
                queryClient.invalidateQueries({
                  queryKey: notificationKeys.counts(),
                });
>>>>>>> f543d3f9
              } else {
                logger.warn(
                  'useNotifications: failed to fetch new notification data',
                  {
                    notificationId: payload.new.id,
                    userId,
                  },
                );
              }
            } catch (fetchError) {
              logger.error(
                'useNotifications: error fetching new notification',
                {
                  error: fetchError,
                  notificationId: payload.new.id,
                  userId,
<<<<<<< HEAD
                  channelName: `user:${userId}:notifications`,
                  initialNotificationCount: initialData.notifications.length,
                },
              );
            }
          });
        logger.info(
          'useMessages: realtime subscription established successfully',
          {
            userId,
          },
        );
=======
                },
              );
            }
          },
        });
>>>>>>> f543d3f9
      } catch (setupError) {
        logger.error('useNotifications: failed to setup notifications', {
          error: setupError,
          userId,
        });
      }
    };

    setupRealtimeNotifications();

    return () => {
      if (channel) {
        logger.debug('useNotifications: cleaning up realtime subscription', {
          userId,
          channelName: `user:${userId}:notifications`,
          channelState: channel.state,
        });
        client.removeChannel(channel);
      }
    };
  }, [client, currentUser]);

  return {
    data: notifications,
    isLoading: isCurrentUserLoading,
  };
}<|MERGE_RESOLUTION|>--- conflicted
+++ resolved
@@ -1,17 +1,8 @@
 import { useState, useEffect } from 'react';
 import { useSupabase, logger } from '@/shared';
 import type { Notification } from '../types/notification';
-<<<<<<< HEAD
-import { fetchNotifications } from '../api/fetchNotifications';
-=======
-import {
-  fetchNotifications,
-  type FetchNotificationsFilter,
-} from '../api/fetchNotifications';
 import { notificationTransformer } from '../transformers';
-import { notificationKeys } from '../queries';
 import { subscribeToNotifications } from '../api/subscribeToNotifications';
->>>>>>> f543d3f9
 import type { RealtimeChannel } from '@supabase/supabase-js';
 import { useCurrentUser } from '@/features/auth';
 
@@ -21,13 +12,13 @@
 }
 
 export function useNotifications(): UseNotificationsResult {
-  const client = useSupabase();
+  const supabase = useSupabase();
   const [notifications, setNotifications] = useState<Notification[]>([]);
   const { data: currentUser, isLoading: isCurrentUserLoading } =
     useCurrentUser();
 
   useEffect(() => {
-    if (!client || !currentUser) {
+    if (!supabase || !currentUser) {
       logger.debug('useNotifications: waiting for supabase client');
       return;
     }
@@ -51,110 +42,21 @@
           userId,
         });
 
-        const initialData = await fetchNotifications(client, userId, {
-          limit: 1000,
-        });
+        // const initialData = await fetchNotifications(client, userId, {
+        //   limit: 1000,
+        // });
 
-        logger.info('useNotifications: initial notifications loaded', {
-          userId,
-          notificationCount: initialData.notifications.length,
-          hasMore: initialData.hasMore,
-        });
+        // logger.info('useNotifications: initial notifications loaded', {
+        //   userId,
+        //   notificationCount: initialData.notifications.length,
+        //   hasMore: initialData.hasMore,
+        // });
 
-        setNotifications(initialData.notifications);
+        // setNotifications(initialData.notifications);
 
-<<<<<<< HEAD
-        logger.debug('useNotifications: setting up realtime subscription', {
-          userId,
-          channelName: `user:${userId}:notifications`,
-        });
-
-        // Set up realtime subscription for future notifications
-        channel = client
-          .channel(`user:${userId}:notifications`)
-          .on(
-            'postgres_changes',
-            {
-              event: 'INSERT',
-              schema: 'public',
-              table: 'notifications',
-              filter: `user_id=eq.${userId}`,
-            },
-            async (payload) => {
-              logger.info(
-                'useNotifications: received new notification via realtime',
-=======
         // Set up realtime subscription
         channel = subscribeToNotifications(supabase, userId, {
           onNotification: async (payload) => {
-            // Check if notification matches current filter
-            logger.debug('useNotifications: checking notification filter', {
-              notificationId: payload.new?.id,
-              userId,
-              payloadNew: payload.new,
-              currentFilter: filterRef.current,
-            });
-
-            const matchesFilter = checkNotificationMatchesFilter(
-              payload.new,
-              filterRef.current,
-            );
-
-            logger.debug('useNotifications: filter check result', {
-              notificationId: payload.new?.id,
-              userId,
-              matchesFilter,
-              filterType: filterRef.current.type,
-              notificationType: payload.new?.type,
-              filterIsRead: filterRef.current.isRead,
-              notificationIsRead: payload.new?.is_read,
-            });
-
-            if (!matchesFilter) {
-              logger.debug(
-                'useNotifications: notification does not match filter, skipping',
->>>>>>> f543d3f9
-                {
-                  notificationId: payload.new?.id,
-                  filter: filterRef.current,
-                },
-              );
-              return;
-            }
-
-<<<<<<< HEAD
-              // Fetch full notification with joins
-              const { data, error: fetchError } = await client
-                .from('notifications')
-                .select('id, type, user_id, created_at, updated_at')
-                .eq('id', payload.new.id)
-                .single();
-
-              if (fetchError) {
-                logger.error(
-                  'useNotifications: error fetching new notification',
-                  {
-                    error: fetchError,
-                    notificationId: payload.new.id,
-                    userId,
-                  },
-                );
-                return;
-              }
-
-              if (data) {
-                // const newNotification = transformNotification(data);
-                const newNotification = {
-                  id: '2',
-                  userId,
-                  type: 'new_event',
-                  metadata: {},
-                  isRead: false,
-                  createdAt: new Date(),
-                  updatedAt: new Date(),
-                } as Notification;
-
-=======
             try {
               logger.debug(
                 'useNotifications: fetching full notification details',
@@ -183,7 +85,6 @@
               if (data) {
                 const newNotification = notificationTransformer(data);
 
->>>>>>> f543d3f9
                 logger.debug(
                   'useNotifications: adding new notification to state',
                   {
@@ -195,19 +96,10 @@
 
                 // Add new notification to the beginning of the list (most recent first)
                 setNotifications((prev) => [newNotification, ...prev]);
-<<<<<<< HEAD
-=======
-
-                // Invalidate React Query cache for counts
-                queryClient.invalidateQueries({
-                  queryKey: notificationKeys.counts(),
-                });
->>>>>>> f543d3f9
               } else {
                 logger.warn(
                   'useNotifications: failed to fetch new notification data',
                   {
-                    notificationId: payload.new.id,
                     userId,
                   },
                 );
@@ -219,26 +111,11 @@
                   error: fetchError,
                   notificationId: payload.new.id,
                   userId,
-<<<<<<< HEAD
-                  channelName: `user:${userId}:notifications`,
-                  initialNotificationCount: initialData.notifications.length,
-                },
-              );
-            }
-          });
-        logger.info(
-          'useMessages: realtime subscription established successfully',
-          {
-            userId,
-          },
-        );
-=======
                 },
               );
             }
           },
         });
->>>>>>> f543d3f9
       } catch (setupError) {
         logger.error('useNotifications: failed to setup notifications', {
           error: setupError,
@@ -256,10 +133,10 @@
           channelName: `user:${userId}:notifications`,
           channelState: channel.state,
         });
-        client.removeChannel(channel);
+        supabase.removeChannel(channel);
       }
     };
-  }, [client, currentUser]);
+  }, [supabase, currentUser]);
 
   return {
     data: notifications,
