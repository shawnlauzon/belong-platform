import { useState, useEffect, useRef } from 'react';
import { useQueryClient } from '@tanstack/react-query';
import { useSupabase, logger } from '@/shared';
import { getCurrentUserId } from '@/features/auth/api';
import type { Notification } from '../types/notification';
import { fetchNotifications, type FetchNotificationsFilter } from '../api/fetchNotifications';
import { notificationTransformer } from '../transformers';
import { notificationKeys } from '../queries';
import type { RealtimeChannel } from '@supabase/supabase-js';

interface UseNotificationsResult {
  data: Notification[];
  isLoading: boolean;
  hasMore: boolean;
  fetchNextPage: () => Promise<void>;
  isFetchingNextPage: boolean;
  error: Error | null;
}

export function useNotifications(
  filter: FetchNotificationsFilter = {}
): UseNotificationsResult {
  const supabase = useSupabase();
  const queryClient = useQueryClient();
  const [notifications, setNotifications] = useState<Notification[]>([]);
  const [isLoading, setIsLoading] = useState(true);
  const [hasMore, setHasMore] = useState(true);
  const [isFetchingNextPage, setIsFetchingNextPage] = useState(false);
  const [error, setError] = useState<Error | null>(null);
  const [currentPage, setCurrentPage] = useState(0);
  
  const { limit = 20, ...restFilter } = filter;
  
  // Use ref to track filter changes and prevent unnecessary re-renders
  const filterRef = useRef(restFilter);
  const filterStringRef = useRef(JSON.stringify(restFilter));
  
  // Only update filter if it actually changed
  const currentFilterString = JSON.stringify(restFilter);
  if (currentFilterString !== filterStringRef.current) {
    filterRef.current = restFilter;
    filterStringRef.current = currentFilterString;
  }

  useEffect(() => {
    logger.debug('useNotifications: useEffect triggered', {
      hasSupabase: !!supabase,
      currentFilterString,
      limit,
    });

    if (!supabase) {
      logger.debug('useNotifications: waiting for supabase client');
      return;
    }

    let channel: RealtimeChannel;
    let userId: string | null;

    const setupNotifications = async () => {
      try {
        setIsLoading(true);
        setError(null);

        // Get current user ID
        userId = await getCurrentUserId(supabase);
        if (!userId) {
          logger.warn('useNotifications: no authenticated user');
          setIsLoading(false);
          return;
        }

        logger.info('useNotifications: initializing notification subscription', {
          userId,
          filter: filterRef.current,
        });

        // Load initial notifications
        logger.debug('useNotifications: loading initial notifications', {
          userId,
          limit,
          filter: filterRef.current,
        });

        let initialData;
        try {
          initialData = await fetchNotifications(supabase, {
            ...filterRef.current,
            limit,
            offset: 0,
          });

          logger.debug('useNotifications: initial fetch successful', {
            userId,
            dataCount: initialData.length,
            limit,
          });
        } catch (fetchError) {
          logger.error('useNotifications: initial fetch failed', {
            error: fetchError,
            userId,
            filter: filterRef.current,
          });
          throw fetchError;
        }

        logger.info('useNotifications: initial notifications loaded', {
          userId,
          notificationCount: initialData.length,
          hasMore: initialData.length === limit,
        });

        setNotifications(initialData);
        setHasMore(initialData.length === limit);
        setCurrentPage(1);
        setIsLoading(false);

        // Set up realtime subscription
        logger.debug('useNotifications: setting up realtime subscription', {
          userId,
          channelName: `user:${userId}:notifications`,
        });

        channel = supabase
          .channel(`user:${userId}:notifications`)
          .on('postgres_changes', {
            event: 'INSERT',
            schema: 'public',
            table: 'notifications',
          }, async (payload) => {
            logger.info('useNotifications: received new notification via realtime', {
              userId,
              notificationId: payload.new?.id,
              type: payload.new?.type,
              payloadStructure: {
                hasNew: !!payload.new,
                hasOld: !!payload.old,
                eventType: payload.eventType,
                schema: payload.schema,
                table: payload.table,
                commit_timestamp: payload.commit_timestamp,
                errors: payload.errors
              },
              fullPayload: payload
            });

            // Check if notification matches current filter
            logger.debug('useNotifications: checking notification filter', {
              notificationId: payload.new?.id,
              userId,
              payloadNew: payload.new,
              currentFilter: filterRef.current,
            });

            const matchesFilter = checkNotificationMatchesFilter(payload.new, filterRef.current);
            
            logger.debug('useNotifications: filter check result', {
              notificationId: payload.new?.id,
              userId,
              matchesFilter,
              filterType: filterRef.current.type,
              notificationType: payload.new?.type,
              filterIsRead: filterRef.current.isRead,
              notificationIsRead: payload.new?.is_read,
            });

            if (!matchesFilter) {
              logger.debug('useNotifications: notification does not match filter, skipping', {
                notificationId: payload.new?.id,
                filter: filterRef.current,
              });
              return;
            }

            try {
              logger.debug('useNotifications: fetching full notification details', {
                notificationId: payload.new.id,
                userId,
              });

              // Fetch full notification with joins
<<<<<<< HEAD
              const { data } = await supabase
                .from('notification_details')
                .select('*')
=======
              const { data, error: fetchError } = await supabase
                .from('notifications')
                .select(`
                  *,
                  actor:public_profiles!notifications_actor_id_fkey (
                    id,
                    full_name,
                    first_name,
                    last_name,
                    avatar_url
                  )
                `)
>>>>>>> 5eaaff90
                .eq('id', payload.new.id)
                .single();

              logger.debug('useNotifications: notification fetch completed', {
                notificationId: payload.new.id,
                userId,
                hasData: !!data,
                hasError: !!fetchError,
                fetchError,
                dataKeys: data ? Object.keys(data) : null,
              });

              if (data) {
                const newNotification = notificationTransformer(data);

                logger.debug('useNotifications: adding new notification to state', {
                  notificationId: newNotification.id,
                  type: newNotification.type,
                  userId,
                });

                // Add new notification to the beginning of the list (most recent first)
                setNotifications(prev => [newNotification, ...prev]);

                // Invalidate React Query cache for counts
                queryClient.invalidateQueries({
                  queryKey: notificationKeys.counts(),
                });
              } else {
                logger.warn('useNotifications: failed to fetch new notification data', {
                  notificationId: payload.new.id,
                  userId,
                });
              }
            } catch (fetchError) {
              logger.error('useNotifications: error fetching new notification', {
                error: fetchError,
                notificationId: payload.new.id,
                userId,
              });
            }
          })
          .subscribe((status, err) => {
            logger.info('useNotifications: realtime subscription callback triggered', {
              status,
              hasError: !!err,
              userId,
              channelName: `user:${userId}:notifications`,
            });

            if (err) {
              logger.error('useNotifications: realtime subscription error', {
                error: err,
                errorMessage: err?.message,
                errorName: err?.name,
                errorStack: err?.stack,
                errorDetails: {
                  code: err?.code,
                  details: err?.details,
                  hint: err?.hint
                },
                userId,
                channelName: `user:${userId}:notifications`,
                subscriberStatus: status,
              });
            } else {
              logger.info('useNotifications: realtime subscription established', {
                status,
                userId,
                channelName: `user:${userId}:notifications`,
                initialNotificationCount: initialData.length,
              });
            }
          });

      } catch (setupError) {
        logger.error('useNotifications: failed to setup notifications', {
          error: setupError,
          userId,
        });
        setError(setupError as Error);
        setIsLoading(false);
      }
    };

    setupNotifications();

    return () => {
      if (channel) {
        logger.debug('useNotifications: cleaning up realtime subscription', {
          userId,
          channelName: `user:${userId}:notifications`,
          channelState: channel.state,
        });
        try {
          const removeResult = supabase.removeChannel(channel);
          logger.debug('useNotifications: channel removal result', {
            userId,
            channelName: `user:${userId}:notifications`,
            removeResult,
          });
        } catch (cleanupError) {
          logger.error('useNotifications: error during channel cleanup', {
            error: cleanupError,
            userId,
            channelName: `user:${userId}:notifications`,
          });
        }
      } else {
        logger.debug('useNotifications: no channel to cleanup', { userId });
      }
    };
  }, [supabase, queryClient, currentFilterString, limit]);

  const fetchNextPage = async (): Promise<void> => {
    if (!hasMore || isFetchingNextPage || isLoading) {
      return;
    }

    setIsFetchingNextPage(true);
    try {
      const nextPageData = await fetchNotifications(supabase, {
        ...filterRef.current,
        limit,
        offset: currentPage * limit,
      });

      logger.debug('useNotifications: fetched next page', {
        page: currentPage,
        newNotifications: nextPageData.length,
        hasMore: nextPageData.length === limit,
      });

      setNotifications(prev => [...prev, ...nextPageData]);
      setHasMore(nextPageData.length === limit);
      setCurrentPage(prev => prev + 1);
    } catch (fetchError) {
      logger.error('useNotifications: error fetching next page', {
        error: fetchError,
        page: currentPage,
      });
      setError(fetchError as Error);
    } finally {
      setIsFetchingNextPage(false);
    }
  };

  return {
    data: notifications,
    isLoading,
    hasMore,
    fetchNextPage,
    isFetchingNextPage,
    error,
  };
}

// Helper function to check if a notification matches the current filter
function checkNotificationMatchesFilter(
  notification: Record<string, unknown>, 
  filter: Omit<FetchNotificationsFilter, 'limit' | 'offset'>
): boolean {
  if (filter.type && notification.type !== filter.type) {
    return false;
  }
  
  if (typeof filter.isRead === 'boolean' && notification.is_read !== filter.isRead) {
    return false;
  }
  
  return true;
}<|MERGE_RESOLUTION|>--- conflicted
+++ resolved
@@ -3,7 +3,10 @@
 import { useSupabase, logger } from '@/shared';
 import { getCurrentUserId } from '@/features/auth/api';
 import type { Notification } from '../types/notification';
-import { fetchNotifications, type FetchNotificationsFilter } from '../api/fetchNotifications';
+import {
+  fetchNotifications,
+  type FetchNotificationsFilter,
+} from '../api/fetchNotifications';
 import { notificationTransformer } from '../transformers';
 import { notificationKeys } from '../queries';
 import type { RealtimeChannel } from '@supabase/supabase-js';
@@ -18,7 +21,7 @@
 }
 
 export function useNotifications(
-  filter: FetchNotificationsFilter = {}
+  filter: FetchNotificationsFilter = {},
 ): UseNotificationsResult {
   const supabase = useSupabase();
   const queryClient = useQueryClient();
@@ -28,13 +31,13 @@
   const [isFetchingNextPage, setIsFetchingNextPage] = useState(false);
   const [error, setError] = useState<Error | null>(null);
   const [currentPage, setCurrentPage] = useState(0);
-  
+
   const { limit = 20, ...restFilter } = filter;
-  
+
   // Use ref to track filter changes and prevent unnecessary re-renders
   const filterRef = useRef(restFilter);
   const filterStringRef = useRef(JSON.stringify(restFilter));
-  
+
   // Only update filter if it actually changed
   const currentFilterString = JSON.stringify(restFilter);
   if (currentFilterString !== filterStringRef.current) {
@@ -70,10 +73,13 @@
           return;
         }
 
-        logger.info('useNotifications: initializing notification subscription', {
-          userId,
-          filter: filterRef.current,
-        });
+        logger.info(
+          'useNotifications: initializing notification subscription',
+          {
+            userId,
+            filter: filterRef.current,
+          },
+        );
 
         // Load initial notifications
         logger.debug('useNotifications: loading initial notifications', {
@@ -123,129 +129,142 @@
 
         channel = supabase
           .channel(`user:${userId}:notifications`)
-          .on('postgres_changes', {
-            event: 'INSERT',
-            schema: 'public',
-            table: 'notifications',
-          }, async (payload) => {
-            logger.info('useNotifications: received new notification via realtime', {
-              userId,
-              notificationId: payload.new?.id,
-              type: payload.new?.type,
-              payloadStructure: {
-                hasNew: !!payload.new,
-                hasOld: !!payload.old,
-                eventType: payload.eventType,
-                schema: payload.schema,
-                table: payload.table,
-                commit_timestamp: payload.commit_timestamp,
-                errors: payload.errors
-              },
-              fullPayload: payload
-            });
-
-            // Check if notification matches current filter
-            logger.debug('useNotifications: checking notification filter', {
-              notificationId: payload.new?.id,
-              userId,
-              payloadNew: payload.new,
-              currentFilter: filterRef.current,
-            });
-
-            const matchesFilter = checkNotificationMatchesFilter(payload.new, filterRef.current);
-            
-            logger.debug('useNotifications: filter check result', {
-              notificationId: payload.new?.id,
-              userId,
-              matchesFilter,
-              filterType: filterRef.current.type,
-              notificationType: payload.new?.type,
-              filterIsRead: filterRef.current.isRead,
-              notificationIsRead: payload.new?.is_read,
-            });
-
-            if (!matchesFilter) {
-              logger.debug('useNotifications: notification does not match filter, skipping', {
+          .on(
+            'postgres_changes',
+            {
+              event: 'INSERT',
+              schema: 'public',
+              table: 'notifications',
+            },
+            async (payload) => {
+              logger.info(
+                'useNotifications: received new notification via realtime',
+                {
+                  userId,
+                  notificationId: payload.new?.id,
+                  type: payload.new?.type,
+                  payloadStructure: {
+                    hasNew: !!payload.new,
+                    hasOld: !!payload.old,
+                    eventType: payload.eventType,
+                    schema: payload.schema,
+                    table: payload.table,
+                    commit_timestamp: payload.commit_timestamp,
+                    errors: payload.errors,
+                  },
+                  fullPayload: payload,
+                },
+              );
+
+              // Check if notification matches current filter
+              logger.debug('useNotifications: checking notification filter', {
                 notificationId: payload.new?.id,
-                filter: filterRef.current,
+                userId,
+                payloadNew: payload.new,
+                currentFilter: filterRef.current,
               });
-              return;
-            }
-
-            try {
-              logger.debug('useNotifications: fetching full notification details', {
-                notificationId: payload.new.id,
+
+              const matchesFilter = checkNotificationMatchesFilter(
+                payload.new,
+                filterRef.current,
+              );
+
+              logger.debug('useNotifications: filter check result', {
+                notificationId: payload.new?.id,
                 userId,
+                matchesFilter,
+                filterType: filterRef.current.type,
+                notificationType: payload.new?.type,
+                filterIsRead: filterRef.current.isRead,
+                notificationIsRead: payload.new?.is_read,
               });
 
-              // Fetch full notification with joins
-<<<<<<< HEAD
-              const { data } = await supabase
-                .from('notification_details')
-                .select('*')
-=======
-              const { data, error: fetchError } = await supabase
-                .from('notifications')
-                .select(`
-                  *,
-                  actor:public_profiles!notifications_actor_id_fkey (
-                    id,
-                    full_name,
-                    first_name,
-                    last_name,
-                    avatar_url
-                  )
-                `)
->>>>>>> 5eaaff90
-                .eq('id', payload.new.id)
-                .single();
-
-              logger.debug('useNotifications: notification fetch completed', {
-                notificationId: payload.new.id,
-                userId,
-                hasData: !!data,
-                hasError: !!fetchError,
-                fetchError,
-                dataKeys: data ? Object.keys(data) : null,
-              });
-
-              if (data) {
-                const newNotification = notificationTransformer(data);
-
-                logger.debug('useNotifications: adding new notification to state', {
-                  notificationId: newNotification.id,
-                  type: newNotification.type,
-                  userId,
-                });
-
-                // Add new notification to the beginning of the list (most recent first)
-                setNotifications(prev => [newNotification, ...prev]);
-
-                // Invalidate React Query cache for counts
-                queryClient.invalidateQueries({
-                  queryKey: notificationKeys.counts(),
-                });
-              } else {
-                logger.warn('useNotifications: failed to fetch new notification data', {
+              if (!matchesFilter) {
+                logger.debug(
+                  'useNotifications: notification does not match filter, skipping',
+                  {
+                    notificationId: payload.new?.id,
+                    filter: filterRef.current,
+                  },
+                );
+                return;
+              }
+
+              try {
+                logger.debug(
+                  'useNotifications: fetching full notification details',
+                  {
+                    notificationId: payload.new.id,
+                    userId,
+                  },
+                );
+
+                // Fetch full notification with joins
+                const { data, error: fetchError } = await supabase
+                  .from('notification_details')
+                  .select('*')
+                  .eq('id', payload.new.id)
+                  .single();
+
+                logger.debug('useNotifications: notification fetch completed', {
                   notificationId: payload.new.id,
                   userId,
+                  hasData: !!data,
+                  hasError: !!fetchError,
+                  fetchError,
+                  dataKeys: data ? Object.keys(data) : null,
                 });
+
+                if (data) {
+                  const newNotification = notificationTransformer(data);
+
+                  logger.debug(
+                    'useNotifications: adding new notification to state',
+                    {
+                      notificationId: newNotification.id,
+                      type: newNotification.type,
+                      userId,
+                    },
+                  );
+
+                  // Add new notification to the beginning of the list (most recent first)
+                  setNotifications((prev) => [newNotification, ...prev]);
+
+                  // Invalidate React Query cache for counts
+                  queryClient.invalidateQueries({
+                    queryKey: notificationKeys.counts(),
+                  });
+                } else {
+                  logger.warn(
+                    'useNotifications: failed to fetch new notification data',
+                    {
+                      notificationId: payload.new.id,
+                      userId,
+                    },
+                  );
+                }
+              } catch (fetchError) {
+                logger.error(
+                  'useNotifications: error fetching new notification',
+                  {
+                    error: fetchError,
+                    notificationId: payload.new.id,
+                    userId,
+                  },
+                );
               }
-            } catch (fetchError) {
-              logger.error('useNotifications: error fetching new notification', {
-                error: fetchError,
-                notificationId: payload.new.id,
+            },
+          )
+          .subscribe((status, err) => {
+            logger.info(
+              'useNotifications: realtime subscription callback triggered',
+              {
+                status,
+                hasError: !!err,
                 userId,
-              });
-            }
-          })
-          .subscribe((status, err) => {
-            logger.info('useNotifications: realtime subscription callback triggered', {
-              status,
-              hasError: !!err,
-              userId,
-              channelName: `user:${userId}:notifications`,
-            });
+                channelName: `user:${userId}:notifications`,
+              },
+            );
 
             if (err) {
               logger.error('useNotifications: realtime subscription error', {
@@ -253,25 +272,23 @@
                 errorMessage: err?.message,
                 errorName: err?.name,
                 errorStack: err?.stack,
-                errorDetails: {
-                  code: err?.code,
-                  details: err?.details,
-                  hint: err?.hint
-                },
+                errorDetails: JSON.stringify(err),
                 userId,
                 channelName: `user:${userId}:notifications`,
                 subscriberStatus: status,
               });
             } else {
-              logger.info('useNotifications: realtime subscription established', {
-                status,
-                userId,
-                channelName: `user:${userId}:notifications`,
-                initialNotificationCount: initialData.length,
-              });
+              logger.info(
+                'useNotifications: realtime subscription established',
+                {
+                  status,
+                  userId,
+                  channelName: `user:${userId}:notifications`,
+                  initialNotificationCount: initialData.length,
+                },
+              );
             }
           });
-
       } catch (setupError) {
         logger.error('useNotifications: failed to setup notifications', {
           error: setupError,
@@ -330,9 +347,9 @@
         hasMore: nextPageData.length === limit,
       });
 
-      setNotifications(prev => [...prev, ...nextPageData]);
+      setNotifications((prev) => [...prev, ...nextPageData]);
       setHasMore(nextPageData.length === limit);
-      setCurrentPage(prev => prev + 1);
+      setCurrentPage((prev) => prev + 1);
     } catch (fetchError) {
       logger.error('useNotifications: error fetching next page', {
         error: fetchError,
@@ -356,16 +373,19 @@
 
 // Helper function to check if a notification matches the current filter
 function checkNotificationMatchesFilter(
-  notification: Record<string, unknown>, 
-  filter: Omit<FetchNotificationsFilter, 'limit' | 'offset'>
+  notification: Record<string, unknown>,
+  filter: Omit<FetchNotificationsFilter, 'limit' | 'offset'>,
 ): boolean {
   if (filter.type && notification.type !== filter.type) {
     return false;
   }
-  
-  if (typeof filter.isRead === 'boolean' && notification.is_read !== filter.isRead) {
+
+  if (
+    typeof filter.isRead === 'boolean' &&
+    notification.is_read !== filter.isRead
+  ) {
     return false;
   }
-  
+
   return true;
 }