--- conflicted
+++ resolved
@@ -21,22 +21,6 @@
   userId,
 }: CreateNotificationSubscriptionParams): Promise<RealtimeChannel> {
   const channel = supabase
-<<<<<<< HEAD
-    .channel(`user:${userId}:notifications`)
-    .on(
-      'postgres_changes',
-      {
-        event: 'INSERT',
-        schema: 'public',
-        table: 'notifications',
-        filter: `user_id=eq.${userId}`,
-      },
-      async (payload) => {
-        try {
-          if (!payload.new.id) {
-            logger.warn(
-              'createNotificationSubscription: received payload without ID',
-=======
     .channel(`user:${userId}:notifications`, { config: { private: true } })
     .on(
       'broadcast',
@@ -48,7 +32,6 @@
           if (!notificationData?.id) {
             logger.warn(
               'createNotificationSubscription: received payload without notification data',
->>>>>>> ee8b69c4
               {
                 payload,
                 userId,
@@ -56,64 +39,6 @@
             );
             return;
           }
-<<<<<<< HEAD
-
-          logger.debug(
-            'createNotificationSubscription: fetching full notification details',
-            {
-              notificationId: payload.new.id,
-              userId,
-            },
-          );
-
-          // Fetch full notification details
-          const { data } = await supabase
-            .from('notification_details')
-            .select('*')
-            .eq('id', payload.new.id)
-            .single();
-
-          if (data) {
-            const newNotification = transformNotification(data);
-
-            logger.debug(
-              'createNotificationSubscription: updating React Query cache',
-              newNotification,
-            );
-
-            // Update notifications list cache
-            queryClient.setQueryData(
-              notificationKeys.list(userId),
-              (oldData: NotificationDetail[] | undefined) => {
-                if (!oldData) return [newNotification];
-                return [newNotification, ...oldData];
-              },
-            );
-
-            // Increment unread count for conversation
-            queryClient.setQueryData(
-              notificationKeys.unreadCount(),
-              (prev: number) => (prev || 0) + 1,
-            );
-          } else {
-            logger.warn(
-              'createNotificationSubscription: failed to fetch notification data',
-              {
-                notificationId: payload.new.id,
-                userId,
-              },
-            );
-          }
-        } catch (error) {
-          logger.error(
-            'createNotificationSubscription: error processing notification',
-            {
-              error,
-              notificationId: payload.new.id,
-              userId,
-            },
-          );
-=======
 
           logger.debug(
             'createNotificationSubscription: received broadcast notification',
@@ -154,7 +79,6 @@
               userId,
             },
           );
->>>>>>> ee8b69c4
         }
       },
     )
