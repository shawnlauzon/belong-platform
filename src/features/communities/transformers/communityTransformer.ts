import type {
  CommunityData,
  Community,
  CommunityInfo,
  CommunityMembership,
  CommunityMembershipData,
  CommunityBoundary,
  IsochroneBoundary,
  CommunityMembershipInfo,
} from '../types';
import { toDomainUser } from '../../users/transformers/userTransformer';
import {
  CommunityInsertDbData,
  CommunityMembershipInsertDbData,
  CommunityMembershipRow,
  CommunityRow,
  CommunityUpdateDbData,
} from '../types/database';
import { User } from '../../users';
import { parsePostGisPoint, toPostGisPoint } from '../../../shared/utils/postgis';

/**
 * Transform a domain boundary object to database format with snake_case field names
 */
// eslint-disable-next-line @typescript-eslint/no-explicit-any
function boundaryForDatabase(boundary: CommunityBoundary): any {
  if (boundary.type === 'isochrone') {
    const isochroneBoundary = boundary as IsochroneBoundary;
    return {
      type: isochroneBoundary.type,
      travelMode: isochroneBoundary.travelMode,
      travelTimeMin: isochroneBoundary.travelTimeMin,
      polygon: isochroneBoundary.polygon,
      areaSqKm: isochroneBoundary.areaSqKm,
    };
  }
  console.log('boundaryForDatabase');
  return boundary;
}

/**
 * Transform database boundary format to domain format with camelCase field names
 */
// eslint-disable-next-line @typescript-eslint/no-explicit-any
function boundaryFromDatabase(dbBoundary: any): CommunityBoundary | undefined {
  console.log('boundaryFromDatabase', dbBoundary);
  if (!dbBoundary || typeof dbBoundary !== 'object') {
    return undefined;
  }

  if (dbBoundary.type === 'isochrone') {
    return {
      type: 'isochrone',
      travelMode: dbBoundary.travelMode,
      travelTimeMin: dbBoundary.minutes,
      polygon: dbBoundary.polygon,
      areaSqKm: dbBoundary.area,
    } as IsochroneBoundary;
  }

  return undefined;
}

/**
 * Transform a database community record to a domain community object
 */
export function toDomainCommunity(
  dbCommunity: CommunityRow & {
    organizer: User;
  },
): Community {
  // Explicitly extract only the fields we need to avoid leaking database properties

  // Check if organizer is already a User (has firstName) or needs to be transformed from ProfileRow
  const organizer =
    'firstName' in dbCommunity.organizer
      ? dbCommunity.organizer
      : toDomainUser(dbCommunity.organizer);

  return {
    id: dbCommunity.id,
    organizer,
    name: dbCommunity.name,
    description: dbCommunity.description ?? undefined,
    icon: dbCommunity.icon ?? undefined,
    center: parsePostGisPoint(dbCommunity.center),
    memberCount: dbCommunity.member_count,
    createdAt: new Date(dbCommunity.created_at),
    updatedAt: new Date(dbCommunity.updated_at),
    timeZone: dbCommunity.time_zone,
    boundary: dbCommunity.boundary
      ? JSON.parse(JSON.stringify(dbCommunity.boundary))
      : undefined,
  };
}

/**
 * Transform a domain community object to a database community record
 */
<<<<<<< HEAD
export function forDbInsert(community: CommunityData): CommunityInsertDbData {
  const { organizerId, timeZone, memberCount, center, boundary, ...rest } = community;
=======
export function forDbInsert(
  community: CommunityData & { organizerId: string },
): CommunityInsertDbData {
  const { timeZone, memberCount, boundary, ...rest } = community;
>>>>>>> 5dddd2c6

  const boundaryGeometry = boundary ? boundary.polygon : undefined;

  return {
    ...rest,
    organizer_id: community.organizerId,
    time_zone: timeZone,
    member_count: memberCount,
    center: toPostGisPoint(center),
    boundary: boundary ? boundaryForDatabase(boundary) : undefined,
    boundary_geometry: boundaryGeometry,
    boundary_geometry_detailed: boundaryGeometry,
  };
}

export function forDbUpdate(
  community: Partial<CommunityData> & { id: string },
): CommunityUpdateDbData {
  return {
    id: community.id,
    name: community.name,
    description: community.description,
    icon: community.icon,
    time_zone: community.timeZone,
    center: community.center ? toPostGisPoint(community.center) : undefined,
    boundary: community.boundary
      ? JSON.stringify(boundaryForDatabase(community.boundary))
      : undefined,
  };
}

/**
 * Transform a database community membership record to a domain membership object
 */
export function toDomainMembership(
  dbMembership: CommunityMembershipRow & {
    user: User;
    community: Community;
  },
): CommunityMembership {
  const { joined_at, user_id, community_id, ...rest } = dbMembership;

  console.log('dbMembership', dbMembership);

  return {
    ...rest,
    userId: user_id,
    communityId: community_id,
    joinedAt: new Date(joined_at),
  };
}

/**
 * Transform a database community membership record to a domain membership object
 */
export function toDomainMembershipInfo(
  dbMembership: CommunityMembershipRow,
): CommunityMembershipInfo {
  const { joined_at, user_id, community_id, ...rest } = dbMembership;

  return {
    ...rest,
    userId: user_id,
    communityId: community_id,
    joinedAt: new Date(joined_at),
  };
}

/**
 * Transform a domain membership object to a database membership record for insert
 */
export function forDbMembershipInsert(
  membership: CommunityMembershipData,
): CommunityMembershipInsertDbData {
  return {
    user_id: membership.userId,
    community_id: membership.communityId,
  };
}

/**
 * Transform a database community record to a CommunityInfo object (lightweight for lists)
 */
export function toCommunityInfo(dbCommunity: CommunityRow): CommunityInfo {
  // Parse boundary JSON
  const boundary = dbCommunity.boundary
    ? boundaryFromDatabase(
        typeof dbCommunity.boundary === 'string'
          ? JSON.parse(dbCommunity.boundary)
          : dbCommunity.boundary,
      )
    : undefined;

  return {
    id: dbCommunity.id,
    name: dbCommunity.name,
    description: dbCommunity.description ?? undefined,
    icon: dbCommunity.icon ?? undefined,
    center: parsePostGisPoint(dbCommunity.center),
    memberCount: dbCommunity.member_count,
    createdAt: new Date(dbCommunity.created_at),
    updatedAt: new Date(dbCommunity.updated_at),
    organizerId: dbCommunity.organizer_id,
    timeZone: dbCommunity.time_zone,
    boundary,
  };
}<|MERGE_RESOLUTION|>--- conflicted
+++ resolved
@@ -17,7 +17,10 @@
   CommunityUpdateDbData,
 } from '../types/database';
 import { User } from '../../users';
-import { parsePostGisPoint, toPostGisPoint } from '../../../shared/utils/postgis';
+import {
+  parsePostGisPoint,
+  toPostGisPoint,
+} from '../../../shared/utils/postgis';
 
 /**
  * Transform a domain boundary object to database format with snake_case field names
@@ -97,15 +100,10 @@
 /**
  * Transform a domain community object to a database community record
  */
-<<<<<<< HEAD
-export function forDbInsert(community: CommunityData): CommunityInsertDbData {
-  const { organizerId, timeZone, memberCount, center, boundary, ...rest } = community;
-=======
 export function forDbInsert(
   community: CommunityData & { organizerId: string },
 ): CommunityInsertDbData {
   const { timeZone, memberCount, boundary, ...rest } = community;
->>>>>>> 5dddd2c6
 
   const boundaryGeometry = boundary ? boundary.polygon : undefined;
 
