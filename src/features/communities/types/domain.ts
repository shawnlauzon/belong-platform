--- conflicted
+++ resolved
@@ -36,14 +36,9 @@
   description?: string;
   icon?: string; // Visual icon for the community
 
-<<<<<<< HEAD
-  organizerId: string;
-
   // Location (mandatory center point)
   center: Coordinates;
 
-=======
->>>>>>> 5dddd2c6
   // Boundary configuration (new isochrone support)
   boundary?: CommunityBoundary;
 
