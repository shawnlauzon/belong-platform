import { faker } from '@faker-js/faker';
import {
  Community,
  CommunityData,
  CommunityInfo,
  CommunityMembership,
  CommunityMembershipInfo,
  CommunityMembershipData,
} from '../types';
import { CommunityRow } from '../types/database';
import { ProfileRow } from '../../users/types/database';
import { createFakeDbProfile, createFakeUser } from '../../users/__fakes__';

export function createFakeCommunity(
  overrides: Partial<Community> = {},
): Community {
  return {
    id: faker.string.uuid(),
    name: faker.location.city(),
    description: faker.lorem.sentence(),
    icon: faker.helpers.arrayElement(['🏘️', '🏙️', '🌆', '🏞️', '🌳']),
    center: {
      lat: faker.location.latitude(),
      lng: faker.location.longitude(),
    },
    timeZone: faker.location.timeZone(),
    memberCount: faker.number.int({ min: 10, max: 140 }),
    createdAt: faker.date.past(),
    updatedAt: faker.date.past(),
    organizer: createFakeUser(),
    boundary: {
      type: 'isochrone',
      travelMode: faker.helpers.arrayElement(['walking', 'cycling', 'driving']),
      travelTimeMin: faker.number.int({ min: 5, max: 60 }),
      polygon: {
        type: 'Polygon',
        coordinates: [
          [[faker.location.longitude(), faker.location.latitude()]],
        ],
      },
      areaSqKm: faker.number.float({ min: 0.1, max: 100 }),
    },
    ...overrides,
  };
}

export function createFakeCommunityData(
  overrides: Partial<CommunityData> = {},
): CommunityData {
  return {
    name: faker.location.city(),
    description: faker.lorem.sentence(),
    icon: faker.helpers.arrayElement(['🏘️', '🏙️', '🌆', '🏞️', '🌳']),
<<<<<<< HEAD
    organizerId: faker.string.uuid(),
    center: {
      lat: faker.location.latitude(),
      lng: faker.location.longitude(),
    },
=======
>>>>>>> 5dddd2c6
    memberCount: faker.number.int({ min: 1, max: 10000 }),
    timeZone: faker.location.timeZone(),
    boundary: {
      type: 'isochrone',
      travelMode: faker.helpers.arrayElement(['walking', 'cycling', 'driving']),
      travelTimeMin: faker.number.int({ min: 5, max: 60 }),
      polygon: {
        type: 'Polygon',
        coordinates: [
          [[faker.location.longitude(), faker.location.latitude()]],
        ],
      },
      areaSqKm: faker.number.float({ min: 0.1, max: 100 }),
    },
    ...overrides,
  };
}

export function createFakeCommunityInfo(
  overrides: Partial<CommunityInfo> = {},
): CommunityInfo {
  return {
    id: faker.string.uuid(),
    name: faker.location.city(),
    description: faker.lorem.sentence(),
    icon: faker.helpers.arrayElement(['🏘️', '🏙️', '🌆', '🏞️', '🌳']),
    center: {
      lat: faker.location.latitude(),
      lng: faker.location.longitude(),
    },
    timeZone: faker.location.timeZone(),
    memberCount: faker.number.int({ min: 10, max: 140 }),
    createdAt: faker.date.past(),
    updatedAt: faker.date.past(),
    organizerId: faker.string.uuid(),
    boundary: {
      type: 'isochrone',
      travelMode: faker.helpers.arrayElement(['walking', 'cycling', 'driving']),
      travelTimeMin: faker.number.int({ min: 5, max: 60 }),
      polygon: {
        type: 'Polygon',
        coordinates: [
          [[faker.location.longitude(), faker.location.latitude()]],
        ],
      },
      areaSqKm: faker.number.float({ min: 0.1, max: 100 }),
    },
    ...overrides,
  };
}

/**
 * Creates a fake database Community row
 */
export function createFakeDbCommunity(
  overrides: Partial<CommunityRow> = {},
): CommunityRow {
  const now = faker.date.recent().toISOString();
  const lat = faker.location.latitude();
  const lng = faker.location.longitude();

  return {
    id: faker.string.uuid(),
    organizer_id: faker.string.uuid(),
    name: faker.location.city(),
    description: faker.lorem.sentence(),
    icon: faker.helpers.arrayElement(['🏘️', '🏙️', '🌆', '🏞️', '🌳', null]),
    center: `POINT(${lng} ${lat})`, // PostGIS format
    member_count: faker.number.int({ min: 1, max: 10000 }),
    created_at: now,
    updated_at: now,
    time_zone: faker.location.timeZone(),
    boundary: {
      type: 'isochrone',
      travelMode: faker.helpers.arrayElement(['walking', 'cycling', 'driving']),
      travelTimeMin: faker.number.int({ min: 5, max: 60 }),
      polygon: {
        type: 'Polygon',
        coordinates: [
          [[faker.location.longitude(), faker.location.latitude()]],
        ],
      },
      areaSqKm: faker.number.float({ min: 0.1, max: 100 }),
    },
    boundary_geometry: null,
    boundary_geometry_detailed: null,
    ...overrides,
  };
}

/**
 * Creates a fake database Community with organizer attached
 */
export function createFakeDbCommunityWithOrganizer(
  overrides: Partial<CommunityRow> = {},
): CommunityRow & { organizer: ProfileRow } {
  const organizer = createFakeDbProfile();
  const community = createFakeDbCommunity({
    organizer_id: organizer.id,
    ...overrides,
  });

  return {
    ...community,
    organizer,
  };
}

/**
 * Creates a fake hierarchy of communities (country -> state -> city -> neighborhood)
 */
export function createFakeCommunityHierarchy() {
  const now = new Date().toISOString();

  const country = createFakeDbCommunity({
    name: faker.location.country(),
    description: `Community for ${faker.location.country()} residents`,
    created_at: now,
  });

  const state = createFakeDbCommunity({
    name: faker.location.state(),
    description: `Community for ${faker.location.state()} residents`,
    created_at: now,
  });

  const city = createFakeDbCommunity({
    name: faker.location.city(),
    description: `Community for ${faker.location.city()} residents`,
    created_at: now,
  });

  const neighborhood = createFakeDbCommunity({
    name: faker.location.street(),
    description: `Community for ${faker.location.street()} neighborhood`,
    created_at: now,
  });

  return {
    country,
    state,
    city,
    neighborhood,
    all: [country, state, city, neighborhood],
  };
}

/**
 * Creates a fake CommunityMembershipData
 */
export function createFakeCommunityMembershipData(
  overrides: Partial<CommunityMembershipData> = {},
): CommunityMembershipData {
  return {
    userId: faker.string.uuid(),
    communityId: faker.string.uuid(),
    ...overrides,
  };
}

/**
 * Creates a fake CommunityMembershipInfo
 */
export function createFakeCommunityMembershipInfo(
  overrides: Partial<CommunityMembershipInfo> = {},
): CommunityMembershipInfo {
  return {
    userId: faker.string.uuid(),
    communityId: faker.string.uuid(),
    joinedAt: faker.date.past(),
    ...overrides,
  };
}

/**
 * Creates a fake CommunityMembership with optional composed objects
 */
export function createFakeCommunityMembership(
  overrides: Partial<CommunityMembership> = {},
): CommunityMembership {
  return {
    userId: faker.string.uuid(),
    communityId: faker.string.uuid(),
    joinedAt: faker.date.past(),
    user: createFakeUser(),
    community: createFakeCommunity(),
    ...overrides,
  };
}<|MERGE_RESOLUTION|>--- conflicted
+++ resolved
@@ -51,14 +51,10 @@
     name: faker.location.city(),
     description: faker.lorem.sentence(),
     icon: faker.helpers.arrayElement(['🏘️', '🏙️', '🌆', '🏞️', '🌳']),
-<<<<<<< HEAD
-    organizerId: faker.string.uuid(),
     center: {
       lat: faker.location.latitude(),
       lng: faker.location.longitude(),
     },
-=======
->>>>>>> 5dddd2c6
     memberCount: faker.number.int({ min: 1, max: 10000 }),
     timeZone: faker.location.timeZone(),
     boundary: {
