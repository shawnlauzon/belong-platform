--- conflicted
+++ resolved
@@ -145,11 +145,7 @@
 
     await waitFor(() => expect(signOutResult.current.isSuccess).toBe(true));
 
-<<<<<<< HEAD
     // No cleanup needed with provider pattern
-=======
-    // Note: Not calling resetBelongClient() to keep client available for any remaining operations
->>>>>>> 5ac253b3
   });
 
   beforeEach(async () => {
