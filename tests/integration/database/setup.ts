--- conflicted
+++ resolved
@@ -1,23 +1,8 @@
 import { config } from 'dotenv'
 import { resolve } from 'path'
 
-<<<<<<< HEAD
 // Load environment variables from .env file in the integration test directory
 config({ path: resolve(__dirname, '../.env') })
-=======
-// Load environment variables from .env file
-const envPath = resolve(process.cwd(), '.env')
-const result = config({ path: envPath })
-
-// Manually set environment variables if dotenv didn't set them (vitest issue)
-if (result.parsed) {
-  for (const [key, value] of Object.entries(result.parsed)) {
-    if (!process.env[key]) {
-      process.env[key] = value;
-    }
-  }
-}
->>>>>>> 48b471c1
 
 // Verify required environment variables are set
 const requiredEnvVars = [
