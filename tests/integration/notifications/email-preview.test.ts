--- conflicted
+++ resolved
@@ -99,7 +99,9 @@
     notificationType: string,
   ): Promise<void> {
     // Get current user to restore later
-    const { data: { user: currentUser } } = await supabase.auth.getUser();
+    const {
+      data: { user: currentUser },
+    } = await supabase.auth.getUser();
 
     // Sign in as the target user (required for RLS)
     const userAccount = userId === resourceOwner.id ? resourceOwner : otherUser;
@@ -138,7 +140,8 @@
 
     // Restore original user if needed
     if (currentUser && currentUser.id !== userId) {
-      const originalAccount = currentUser.id === resourceOwner.id ? resourceOwner : otherUser;
+      const originalAccount =
+        currentUser.id === resourceOwner.id ? resourceOwner : otherUser;
       await signInAsUser(supabase, originalAccount);
     }
   }
@@ -285,12 +288,8 @@
         await createResourceClaim(supabase, {
           resourceId: resource.id,
           timeslotId: timeslot.id,
-<<<<<<< HEAD
-          requestText: 'I am very interested in this resource because it would really help me with my project. I have been looking for something like this for a long time and I think it would be perfect for what I need. Please let me know if it is still available.',
-=======
-          notes:
+          requestText:
             'I am very interested in this resource because it would really help me with my project. I have been looking for something like this for a long time and I think it would be perfect for what I need. Please let me know if it is still available.',
->>>>>>> 9e9b9e84
         });
 
         console.log('✉️  Email sent for claim.created (long message)');
