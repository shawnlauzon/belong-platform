--- conflicted
+++ resolved
@@ -1,41 +1,13 @@
 {
   "extends": "./tsconfig.base.json",
   "compilerOptions": {
-<<<<<<< HEAD
-    "target": "ES2020",
-    "useDefineForClassFields": true,
-    "lib": [
-      "ES2020",
-      "DOM",
-      "DOM.Iterable"
-    ],
-    "module": "ESNext",
-    "skipLibCheck": true,
-    /* Bundler mode */
-    "moduleResolution": "bundler",
-    "allowImportingTsExtensions": true,
-    "isolatedModules": true,
-    "moduleDetection": "force",
-    "noEmit": true,
-    "jsx": "react-jsx",
-    "baseUrl": ".",
-    /* Linting */
-    "strict": true,
-    "noUnusedLocals": true,
-    "noUnusedParameters": true,
-    "noFallthroughCasesInSwitch": true,
-    "esModuleInterop": true,
-    "resolveJsonModule": true
-  },
-  "include": [
-    "src/**/*.ts",
-    "src/**/*.tsx"
-=======
     "composite": true,
     "noEmit": true,
     "allowImportingTsExtensions": true,
     "useDefineForClassFields": true,
-    "types": ["vite/client"]
+    "types": [
+      "vite/client"
+    ]
   },
   "include": [
     "src/**/*.ts",
@@ -51,6 +23,5 @@
     "**/test-utils/**",
     "**/__tests__/**",
     "**/__mocks__/**"
->>>>>>> 817cdce5
   ]
 }