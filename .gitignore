# Logs
logs
*.log
npm-debug.log*
yarn-debug.log*
yarn-error.log*
pnpm-debug.log*
lerna-debug.log*
**/coverage

node_modules
dist
dist-ssr
*.local
tsconfig.tsbuildinfo
**/vite.config.mts.timestamp-*

# Editor directories and files
.vscode/*
!.vscode/extensions.json
.idea
.DS_Store
*.suo
*.ntvs*
*.njsproj
*.sln
*.sw?
.env.local

# Supabase
supabase/.temp

# Playwright
playwright-report/
playwright/.cache/
test-results/
screenshots/
<<<<<<< HEAD
reports/
=======

# Serena (coding assistant) cache files
.serena/cache
>>>>>>> c4e1af9c
<|MERGE_RESOLUTION|>--- conflicted
+++ resolved
@@ -35,10 +35,7 @@
 playwright/.cache/
 test-results/
 screenshots/
-<<<<<<< HEAD
 reports/
-=======
 
 # Serena (coding assistant) cache files
-.serena/cache
->>>>>>> c4e1af9c
+.serena/cache